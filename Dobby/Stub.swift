--- conflicted
+++ resolved
@@ -1,9 +1,3 @@
-<<<<<<< HEAD
-/// A stub error.
-public enum StubError<Interaction, ReturnValue>: ErrorType {
-    /// The associated interaction was unexpected.
-    case UnexpectedInteraction(Interaction)
-=======
 /// A matcher-based behavior with closure-based handling.
 private struct Behavior<Interaction, ReturnValue> {
     /// The matcher of this behavior.
@@ -17,7 +11,12 @@
         self.matcher = matcher.matcher()
         self.handler = handler
     }
->>>>>>> 1d061262
+}
+
+/// A stub error.
+public enum StubError<Interaction, ReturnValue>: ErrorType {
+    /// The associated interaction was unexpected.
+    case UnexpectedInteraction(Interaction)
 }
 
 /// A stub that, when invoked, returns a value based on the set up behavior, or,
@@ -41,19 +40,15 @@
     /// Returns a disposable that, when disposed, removes this behavior.
     public func on<M: MatcherConvertible where M.ValueType == Interaction>(matcher: M, invoke handler: Interaction -> ReturnValue) -> Disposable {
         let identifier = currentIdentifier++
-        behaviors.append(identifier: identifier, behavior: Behavior(matcher: matcher, handler: handler))
+        behaviors.append((identifier: identifier, behavior: Behavior(matcher: matcher, handler: handler)))
 
         return Disposable { [weak self] in
-<<<<<<< HEAD
-            if let index = (self?.behavior.indexOf { behavior in behavior.identifier == identifier }) {
-                self?.behavior.removeAtIndex(index)
-=======
-            for var index = 0; index < self?.behaviors.count; index++ {
-                if self?.behaviors[index].identifier == identifier {
-                    self?.behaviors.removeAtIndex(index)
-                    return
-                }
->>>>>>> 1d061262
+            let index = self?.behaviors.indexOf { (otherIdentifier, _) in
+                return otherIdentifier == identifier
+            }
+
+            if let index = index {
+                self?.behaviors.removeAtIndex(index)
             }
         }
     }
@@ -72,22 +67,14 @@
     /// if the given interaction is unexpected, throwing an error.
     ///
     /// Behavior is matched in order, i.e., the function associated with the
-<<<<<<< HEAD
-    /// first expectation that matches the given interaction is invoked.
+    /// first matcher that matches the given interaction is invoked.
     ///
     /// - Throws: `StubError.UnexpectedInteraction(Interaction)` if the given
     ///     interaction is unexpected.
-    public func invoke(interaction: Interaction) throws -> ReturnValue {
-        for (_, expectation, returnValueForInteraction) in behavior {
-            if expectation.matches(interaction) {
-                return returnValueForInteraction(interaction)
-=======
-    /// first matcher that matches the given interaction is invoked.
-    public func invoke(interaction: Interaction) -> ReturnValue? {
+    public func invoke(interaction: Interaction) throws -> ReturnValue? {
         for (_, behavior) in behaviors {
             if behavior.matcher.matches(interaction) {
                 return behavior.handler(interaction)
->>>>>>> 1d061262
             }
         }
 
